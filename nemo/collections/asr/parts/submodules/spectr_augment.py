# Copyright (c) 2020, NVIDIA CORPORATION.  All rights reserved.
#
# Licensed under the Apache License, Version 2.0 (the "License");
# you may not use this file except in compliance with the License.
# You may obtain a copy of the License at
#
#     http://www.apache.org/licenses/LICENSE-2.0
#
# Unless required by applicable law or agreed to in writing, software
# distributed under the License is distributed on an "AS IS" BASIS,
# WITHOUT WARRANTIES OR CONDITIONS OF ANY KIND, either express or implied.
# See the License for the specific language governing permissions and
# limitations under the License.

import random

import numpy as np
import torch
import torch.nn as nn

from nemo.core.classes import Typing, typecheck
from nemo.core.neural_types import LengthsType, NeuralType, SpectrogramType


class SpecAugment(nn.Module, Typing):
    """
    Zeroes out(cuts) random continuous horisontal or
    vertical segments of the spectrogram as described in
    SpecAugment (https://arxiv.org/abs/1904.08779).

    params:
    freq_masks - how many frequency segments should be cut
    time_masks - how many time segments should be cut
    freq_width - maximum number of frequencies to be cut in one segment
    time_width - maximum number of time steps to be cut in one segment.
        Can be a positive integer or a float value in the range [0, 1].
        If positive integer value, defines maximum number of time steps
        to be cut in one segment.
        If a float value, defines maximum percentage of timesteps that
        are cut adaptively.
    fast - GPU-based implementation with batched masking and GPU rng,
        setting it to False reverts to the legacy implementation.
        Fast implementation is inspired by torchaudio:
        https://github.com/pytorch/audio/blob/ea437b31ce316ea3d66fe73768c0dcb94edb79ad/src/torchaudio/functional/functional.py#L816
    """

    @property
    def input_types(self):
        """Returns definitions of module input types
        """
        return {
            "input_spec": NeuralType(('B', 'D', 'T'), SpectrogramType()),
            "length": NeuralType(tuple('B'), LengthsType()),
        }

    @property
    def output_types(self):
        """Returns definitions of module output types
        """
        return {"augmented_spec": NeuralType(('B', 'D', 'T'), SpectrogramType())}

    def __init__(
        self,
        freq_masks: int = 0,
        time_masks: int = 0,
        freq_width: int = 10,
        time_width: int | float = 10,
        rng: random.Random | None = None,
        mask_value: float = 0.0,
        use_vectorized_code: bool = True,
    ):
        super().__init__()

        self._rng = random.Random() if rng is None else rng

        self.freq_masks = freq_masks
        self.time_masks = time_masks

        self.freq_width = freq_width
        self.time_width = time_width

        self.mask_value = mask_value
        self.use_vectorized_code = use_vectorized_code

        if isinstance(time_width, int):
            self.adaptive_temporal_width = False
        else:
            if time_width > 1.0 or time_width < 0.0:
                raise ValueError("If `time_width` is a float value, must be in range [0, 1]")

            self.adaptive_temporal_width = True

    @typecheck()
    @torch.no_grad()
    def forward(self, input_spec, length):
        if self.use_vectorized_code:
            return self._forward_vectorized(input_spec, length)
        else:
            return self._forward_legacy(input_spec, length)

    def _forward_legacy(self, input_spec, length):
        batch_size, num_freq_bins, _ = input_spec.shape
        # Move lengths to CPU before repeated indexing
        lengths_cpu = length.cpu().numpy()
        # Generate a numpy boolean mask. `True` elements represent where the input spec will be augmented.
        fill_mask: np.array = np.full(shape=input_spec.shape, fill_value=False)
        freq_start_upper_bound = num_freq_bins - self.freq_width
        # Choose different mask ranges for each element of the batch
        for idx in range(batch_size):
            # Set freq masking
            for _ in range(self.freq_masks):
                start = self._rng.randint(0, freq_start_upper_bound)
                width = self._rng.randint(0, self.freq_width)
                fill_mask[idx, start : start + width, :] = True

            # Derive time width, sometimes based percentage of input length.
            if self.adaptive_temporal_width:
                time_max_width = max(1, int(lengths_cpu[idx] * self.time_width))
            else:
                time_max_width = self.time_width
            time_start_upper_bound = max(1, lengths_cpu[idx] - time_max_width)

            # Set time masking
            for _ in range(self.time_masks):
                start = self._rng.randint(0, time_start_upper_bound)
                width = self._rng.randint(0, time_max_width)
                fill_mask[idx, :, start : start + width] = True
        # Bring the mask to device and fill spec
        fill_mask = torch.from_numpy(fill_mask).to(input_spec.device)
        masked_spec = input_spec.masked_fill(mask=fill_mask, value=self.mask_value)
        return masked_spec

<<<<<<< HEAD
    def _forward_vectorized(self, input_spec: torch.Tensor, length: torch.Tensor) -> torch.Tensor:
        #time masks
        input_spec = self._apply_masks(input_spec=input_spec, num_masks=self.time_masks, 
                length=length, width = self.time_width, axis=2, mask_value=self.mask_value)
        #freq masks
        input_spec = self._apply_masks(input_spec=input_spec, num_masks=self.freq_masks, 
                length=length, width = self.freq_width, axis=1, mask_value=self.mask_value)
        return input_spec

    def _apply_masks(
            self, input_spec: torch.Tensor, num_masks: int, length: torch.Tensor, width: int | float, 
            mask_value: float, axis: int) -> torch.Tensor:

=======
    def _forward_fast(self, input_spec: torch.Tensor, length: torch.Tensor) -> torch.Tensor:
        # time masks
        input_spec = self._apply_masks(
            input_spec=input_spec,
            num_masks=self.time_masks,
            length=length,
            width=self.time_width,
            axis=2,
            mask_value=self.mask_value,
        )
        # freq masks
        input_spec = self._apply_masks(
            input_spec=input_spec,
            num_masks=self.freq_masks,
            length=length,
            width=self.freq_width,
            axis=1,
            mask_value=self.mask_value,
        )
        return input_spec

    def _apply_masks(
        self,
        input_spec: torch.Tensor,
        num_masks: int,
        length: torch.Tensor,
        width: int | float,
        mask_value: float,
        axis: int,
    ) -> torch.Tensor:
>>>>>>> de70cb88
        batch_size = input_spec.shape[0]
        axis_length = input_spec.shape[axis]

        #If width is float then it is transformed into a tensor
        if isinstance(width, float):
<<<<<<< HEAD
                width = torch.clamp(width * length, max = axis_length).unsqueeze(1)

        # Generate [0-1) random numbers and then scale the tensors.
        # Use float32 dtype for begin/end mask markers before they are quantized to long.
        # Using x.dtype might cause us to encounter dtypes such as bf16 or smaller which
        # wouldn't be able to represent every frame index leading to subtle bugs.
        mask_width = torch.rand((batch_size, num_masks), device=input_spec.device, dtype=torch.float32) * width
        mask_width = mask_width.long()
        mask_start = torch.rand((batch_size, num_masks), device=input_spec.device, dtype=torch.float32) * (axis_length - mask_width)
        mask_start.long()
        mask_end = mask_start + mask_width 
=======
            scaled_width = torch.clamp(width * length, max=axis_length).unsqueeze(1)
            mask_width = (
                torch.rand((batch_size, num_masks), device=input_spec.device, dtype=torch.float32) * scaled_width
            )
            mask_width = mask_width.long()
            mask_start = torch.rand((batch_size, num_masks), device=input_spec.device, dtype=torch.float32) * (
                axis_length - mask_width
            )
            mask_start.long()
        else:
            # Since we don't need to compute scaled width, we can call randint mask_width and mask_start
            width = min(width, axis_length)
            mask_start = torch.randint(
                low=0,
                high=max(1, axis_length - width),
                size=(batch_size, num_masks),
                device=input_spec.device,
                dtype=torch.long,
            )
            mask_width = torch.randint(
                low=0, high=max(1, width), size=(batch_size, num_masks), device=input_spec.device, dtype=torch.long
            )
            mask_end = mask_start + mask_width

        mask_end = mask_start + mask_width
>>>>>>> de70cb88

        # Create mask values using vectorized indexing
        indices = torch.arange(axis_length, device=input_spec.device)
        # Create a mask_tensor with all the indices.
        # The mask_tensor shape is (batch_size, num_masks, axis_length).
        mask_tensor = (indices >= mask_start.unsqueeze(-1)) & (indices < mask_end.unsqueeze(-1))
        # Reduce masks to one mask
        mask_tensor = mask_tensor.any(dim=1)

        # Create a final mask that aligns with the full tensor
        mask = torch.zeros_like(input_spec, dtype=torch.bool)
        if axis == 2:
            mask_ranges = mask_tensor[:, None, :]
        elif axis == 1:
            mask_ranges = mask_tensor[:, :, None]
        else:
            raise Exception("axis can be either 1 or 2")
        mask[:, :, :] = mask_ranges

        # Apply the mask value and return a new tensor
        return input_spec.masked_fill(mask=mask, value=mask_value)


class SpecCutout(nn.Module, Typing):
    """
    Zeroes out(cuts) random rectangles in the spectrogram
    as described in (https://arxiv.org/abs/1708.04552).

    params:
    rect_masks - how many rectangular masks should be cut
    rect_freq - maximum size of cut rectangles along the frequency dimension
    rect_time - maximum size of cut rectangles along the time dimension
    """

    @property
    def input_types(self):
        """Returns definitions of module input types
        """
        return {"input_spec": NeuralType(('B', 'D', 'T'), SpectrogramType())}

    @property
    def output_types(self):
        """Returns definitions of module output types
        """
        return {"augmented_spec": NeuralType(('B', 'D', 'T'), SpectrogramType())}

    def __init__(self, rect_masks=0, rect_time=5, rect_freq=20, rng=None):
        super(SpecCutout, self).__init__()

        self._rng = random.Random() if rng is None else rng

        self.rect_masks = rect_masks
        self.rect_time = rect_time
        self.rect_freq = rect_freq

    @typecheck()
    @torch.no_grad()
    def forward(self, input_spec):
        sh = input_spec.shape

        for idx in range(sh[0]):
            for i in range(self.rect_masks):
                rect_x = self._rng.randint(0, sh[1] - self.rect_freq)
                rect_y = self._rng.randint(0, sh[2] - self.rect_time)

                w_x = self._rng.randint(0, self.rect_freq)
                w_y = self._rng.randint(0, self.rect_time)

                input_spec[idx, rect_x : rect_x + w_x, rect_y : rect_y + w_y] = 0.0

        return input_spec<|MERGE_RESOLUTION|>--- conflicted
+++ resolved
@@ -130,7 +130,6 @@
         masked_spec = input_spec.masked_fill(mask=fill_mask, value=self.mask_value)
         return masked_spec
 
-<<<<<<< HEAD
     def _forward_vectorized(self, input_spec: torch.Tensor, length: torch.Tensor) -> torch.Tensor:
         #time masks
         input_spec = self._apply_masks(input_spec=input_spec, num_masks=self.time_masks, 
@@ -144,44 +143,11 @@
             self, input_spec: torch.Tensor, num_masks: int, length: torch.Tensor, width: int | float, 
             mask_value: float, axis: int) -> torch.Tensor:
 
-=======
-    def _forward_fast(self, input_spec: torch.Tensor, length: torch.Tensor) -> torch.Tensor:
-        # time masks
-        input_spec = self._apply_masks(
-            input_spec=input_spec,
-            num_masks=self.time_masks,
-            length=length,
-            width=self.time_width,
-            axis=2,
-            mask_value=self.mask_value,
-        )
-        # freq masks
-        input_spec = self._apply_masks(
-            input_spec=input_spec,
-            num_masks=self.freq_masks,
-            length=length,
-            width=self.freq_width,
-            axis=1,
-            mask_value=self.mask_value,
-        )
-        return input_spec
-
-    def _apply_masks(
-        self,
-        input_spec: torch.Tensor,
-        num_masks: int,
-        length: torch.Tensor,
-        width: int | float,
-        mask_value: float,
-        axis: int,
-    ) -> torch.Tensor:
->>>>>>> de70cb88
         batch_size = input_spec.shape[0]
         axis_length = input_spec.shape[axis]
 
         #If width is float then it is transformed into a tensor
         if isinstance(width, float):
-<<<<<<< HEAD
                 width = torch.clamp(width * length, max = axis_length).unsqueeze(1)
 
         # Generate [0-1) random numbers and then scale the tensors.
@@ -193,33 +159,6 @@
         mask_start = torch.rand((batch_size, num_masks), device=input_spec.device, dtype=torch.float32) * (axis_length - mask_width)
         mask_start.long()
         mask_end = mask_start + mask_width 
-=======
-            scaled_width = torch.clamp(width * length, max=axis_length).unsqueeze(1)
-            mask_width = (
-                torch.rand((batch_size, num_masks), device=input_spec.device, dtype=torch.float32) * scaled_width
-            )
-            mask_width = mask_width.long()
-            mask_start = torch.rand((batch_size, num_masks), device=input_spec.device, dtype=torch.float32) * (
-                axis_length - mask_width
-            )
-            mask_start.long()
-        else:
-            # Since we don't need to compute scaled width, we can call randint mask_width and mask_start
-            width = min(width, axis_length)
-            mask_start = torch.randint(
-                low=0,
-                high=max(1, axis_length - width),
-                size=(batch_size, num_masks),
-                device=input_spec.device,
-                dtype=torch.long,
-            )
-            mask_width = torch.randint(
-                low=0, high=max(1, width), size=(batch_size, num_masks), device=input_spec.device, dtype=torch.long
-            )
-            mask_end = mask_start + mask_width
-
-        mask_end = mask_start + mask_width
->>>>>>> de70cb88
 
         # Create mask values using vectorized indexing
         indices = torch.arange(axis_length, device=input_spec.device)
